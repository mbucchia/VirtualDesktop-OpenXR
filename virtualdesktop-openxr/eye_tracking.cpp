--- conflicted
+++ resolved
@@ -123,13 +123,8 @@
             eyeGazes->gaze[xr::Side::Left].gazeConfidence = m_bodyState->LeftEyeConfidence;
             eyeGazes->gaze[xr::Side::Right].gazeConfidence = m_bodyState->RightEyeConfidence;
 
-<<<<<<< HEAD
-            BodyTracking::Pose leftEyePose = m_faceState->LeftEyePose;
-            BodyTracking::Pose rightEyePose = m_faceState->RightEyePose;
-=======
             BodyTracking::Pose leftEyePose = m_bodyState->LeftEyePose;
             BodyTracking::Pose rightEyePose = m_bodyState->RightEyePose;
->>>>>>> 2b5fb21c
             XrPosef eyeGaze[] = {
                 xr::math::Pose::MakePose(
                     XrQuaternionf{leftEyePose.orientation.x,
@@ -146,7 +141,7 @@
 
             eyeGazes->gaze[xr::Side::Left].isValid = XR_FALSE;
             eyeGazes->gaze[xr::Side::Right].isValid = XR_FALSE;
-            if (m_bodyState->LeftEyeIsValid || m_bodyState->RightEyeIsValid) {
+            if (m_faceState->LeftEyeIsValid || m_faceState->RightEyeIsValid) {
                 // TODO: Need optimization here, in all likelyhood, the caller is looking for eye gaze relative to VIEW
                 // space, in which case we are doing 2 back-to-back getHmdPose() that are cancelling each other.
                 Space& xrBaseSpace = *(Space*)gazeInfo->baseSpace;
@@ -156,12 +151,12 @@
                     Pose::IsPoseValid(
                         locateSpaceToOrigin(xrBaseSpace, gazeInfo->time, baseSpaceToVirtual, nullptr, nullptr))) {
                     // Combine the poses.
-                    if (m_bodyState->LeftEyeIsValid) {
+                    if (m_faceState->LeftEyeIsValid) {
                         eyeGazes->gaze[xr::Side::Left].gazePose = Pose::Multiply(
                             Pose::Multiply(eyeGaze[xr::Side::Left], headPose), Pose::Invert(baseSpaceToVirtual));
                         eyeGazes->gaze[xr::Side::Left].isValid = XR_TRUE;
                     }
-                    if (m_bodyState->RightEyeIsValid) {
+                    if (m_faceState->RightEyeIsValid) {
                         eyeGazes->gaze[xr::Side::Right].gazePose = Pose::Multiply(
                             Pose::Multiply(eyeGaze[xr::Side::Right], headPose), Pose::Invert(baseSpaceToVirtual));
                         eyeGazes->gaze[xr::Side::Right].isValid = XR_TRUE;
@@ -206,13 +201,8 @@
                 return false;
             }
 
-<<<<<<< HEAD
-            BodyTracking::Pose leftEyePose = m_faceState->LeftEyePose;
-            BodyTracking::Pose rightEyePose = m_faceState->RightEyePose;
-=======
             BodyTracking::Pose leftEyePose = m_bodyState->LeftEyePose;
             BodyTracking::Pose rightEyePose = m_bodyState->RightEyePose;
->>>>>>> 2b5fb21c
             XrPosef eyeGaze[] = {
                 xr::math::Pose::MakePose(
                     XrQuaternionf{leftEyePose.orientation.x,
