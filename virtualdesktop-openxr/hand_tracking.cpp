// MIT License
//
// Copyright(c) 2022-2023 Matthieu Bucchianeri
//
// Permission is hereby granted, free of charge, to any person obtaining a copy
// of this softwareand associated documentation files(the "Software"), to deal
// in the Software without restriction, including without limitation the rights
// to use, copy, modify, merge, publish, distribute, sublicense, and /or sell
// copies of the Software, and to permit persons to whom the Software is
// furnished to do so, subject to the following conditions :
//
// The above copyright noticeand this permission notice shall be included in all
// copies or substantial portions of the Software.
//
// THE SOFTWARE IS PROVIDED "AS IS", WITHOUT WARRANTY OF ANY KIND, EXPRESS OR
// IMPLIED, INCLUDING BUT NOT LIMITED TO THE WARRANTIES OF MERCHANTABILITY,
// FITNESS FOR A PARTICULAR PURPOSE AND NONINFRINGEMENT.IN NO EVENT SHALL THE
// AUTHORS OR COPYRIGHT HOLDERS BE LIABLE FOR ANY CLAIM, DAMAGES OR OTHER
// LIABILITY, WHETHER IN AN ACTION OF CONTRACT, TORT OR OTHERWISE, ARISING FROM,
// OUT OF OR IN CONNECTION WITH THE SOFTWARE OR THE USE OR OTHER DEALINGS IN THE
// SOFTWARE.

#include "pch.h"

#include "log.h"
#include "runtime.h"
#include "utils.h"

// Implements the necessary support for the XR_EXT_hand_tracking extension:
// https://www.khronos.org/registry/OpenXR/specs/1.0/html/xrspec.html#XR_EXT_hand_tracking

namespace xr {
    static inline std::string ToString(const virtualdesktop_openxr::BodyTracking::Pose& pose) {
        return fmt::format("p: ({:.3f}, {:.3f}, {:.3f}), o:({:.3f}, {:.3f}, {:.3f}, {:.3f})",
                           pose.position.x,
                           pose.position.y,
                           pose.position.z,
                           pose.orientation.x,
                           pose.orientation.y,
                           pose.orientation.z,
                           pose.orientation.w);
    }
} // namespace xr

namespace virtualdesktop_openxr {

    using namespace virtualdesktop_openxr::log;
    using namespace virtualdesktop_openxr::utils;
    using namespace xr::math;

    // https://www.khronos.org/registry/OpenXR/specs/1.0/html/xrspec.html#xrCreateHandTrackerEXT
    XrResult OpenXrRuntime::xrCreateHandTrackerEXT(XrSession session,
                                                   const XrHandTrackerCreateInfoEXT* createInfo,
                                                   XrHandTrackerEXT* handTracker) {
        if (createInfo->type != XR_TYPE_HAND_TRACKER_CREATE_INFO_EXT) {
            return XR_ERROR_VALIDATION_FAILURE;
        }

        TraceLoggingWrite(g_traceProvider,
                          "xrCreateHandTrackerEXT",
                          TLXArg(session, "Session"),
                          TLArg((uint32_t)createInfo->hand, "Hand"),
                          TLArg((uint32_t)createInfo->handJointSet, "HandJointSet"));

        if (!has_XR_EXT_hand_tracking) {
            return XR_ERROR_FUNCTION_UNSUPPORTED;
        }

<<<<<<< HEAD
        if (!(m_handJointsState && m_handJointsState->HandTrackingActive)) {
=======
        if (!(m_bodyState /* XXX && m_bodyState->HandTrackingActive*/)) {
>>>>>>> 2b5fb21c
            return XR_ERROR_FEATURE_UNSUPPORTED;
        }

        if (!m_sessionCreated || session != (XrSession)1) {
            return XR_ERROR_HANDLE_INVALID;
        }

        if ((createInfo->hand != XR_HAND_LEFT_EXT && createInfo->hand != XR_HAND_RIGHT_EXT) ||
            createInfo->handJointSet != XR_HAND_JOINT_SET_DEFAULT_EXT) {
            return XR_ERROR_VALIDATION_FAILURE;
        }

        std::unique_lock lock(m_handTrackersMutex);

        HandTracker& xrHandTracker = *new HandTracker;
        xrHandTracker.side = createInfo->hand == XR_HAND_LEFT_EXT ? xr::Side::Left : xr::Side::Right;

        *handTracker = (XrHandTrackerEXT)&xrHandTracker;

        // Maintain a list of known trackers for validation.
        m_handTrackers.insert(*handTracker);

        TraceLoggingWrite(g_traceProvider, "xrCreateHandTrackerEXT", TLXArg(*handTracker, "HandTracker"));

        return XR_SUCCESS;
    }

    // https://www.khronos.org/registry/OpenXR/specs/1.0/html/xrspec.html#xrDestroyHandTrackerEXT
    XrResult OpenXrRuntime::xrDestroyHandTrackerEXT(XrHandTrackerEXT handTracker) {
        TraceLoggingWrite(g_traceProvider, "xrDestroyHandTrackerEXT", TLXArg(handTracker, "HandTracker"));

        if (!has_XR_EXT_hand_tracking) {
            return XR_ERROR_FUNCTION_UNSUPPORTED;
        }

        std::unique_lock lock(m_handTrackersMutex);

        if (!m_handTrackers.count(handTracker)) {
            return XR_ERROR_HANDLE_INVALID;
        }

        HandTracker* xrHandTracker = (HandTracker*)handTracker;

        delete xrHandTracker;
        m_handTrackers.erase(handTracker);

        return XR_SUCCESS;
    }

    // https://www.khronos.org/registry/OpenXR/specs/1.0/html/xrspec.html#xrLocateHandJointsEXT
    XrResult OpenXrRuntime::xrLocateHandJointsEXT(XrHandTrackerEXT handTracker,
                                                  const XrHandJointsLocateInfoEXT* locateInfo,
                                                  XrHandJointLocationsEXT* locations) {
        if (locateInfo->type != XR_TYPE_HAND_JOINTS_LOCATE_INFO_EXT ||
            locations->type != XR_TYPE_HAND_JOINT_LOCATIONS_EXT) {
            return XR_ERROR_VALIDATION_FAILURE;
        }

        TraceLoggingWrite(g_traceProvider,
                          "xrLocateHandJointsEXT",
                          TLXArg(handTracker, "HandTracker"),
                          TLArg(locateInfo->time),
                          TLXArg(locateInfo->baseSpace));

        if (!has_XR_EXT_hand_tracking) {
            return XR_ERROR_FUNCTION_UNSUPPORTED;
        }

        std::unique_lock lock(m_handTrackersMutex);

        if (!m_handTrackers.count(handTracker) || !m_spaces.count(locateInfo->baseSpace)) {
            return XR_ERROR_HANDLE_INVALID;
        }

        XrHandJointVelocitiesEXT* velocities = reinterpret_cast<XrHandJointVelocitiesEXT*>(locations->next);
        while (velocities) {
            if (velocities->type == XR_TYPE_HAND_JOINT_VELOCITIES_EXT) {
                break;
            }
            velocities = reinterpret_cast<XrHandJointVelocitiesEXT*>(velocities->next);
        }

        if (locations->jointCount != XR_HAND_JOINT_COUNT_EXT ||
            (velocities && velocities->jointCount != XR_HAND_JOINT_COUNT_EXT)) {
            return XR_ERROR_VALIDATION_FAILURE;
        }

        HandTracker& xrHandTracker = *(HandTracker*)handTracker;

        Space& xrBaseSpace = *(Space*)locateInfo->baseSpace;

        XrPosef baseSpaceToVirtual = Pose::Identity();
        XrPosef basePose = Pose::Identity();
        const auto flags1 = locateSpaceToOrigin(xrBaseSpace, locateInfo->time, baseSpaceToVirtual, nullptr, nullptr);
        const auto flags2 = getControllerPose(xrHandTracker.side, locateInfo->time, basePose, nullptr);

        // Check the hand state.
<<<<<<< HEAD
        if (m_handJointsState && m_handJointsState->HandTrackingActive &&
            ((xrHandTracker.side == xr::Side::Left && m_handJointsState->LeftHandActive) ||
             m_handJointsState->RightHandActive)) {
            const BodyTracking::FingerJointState* joints = xrHandTracker.side == xr::Side::Left
                                                               ? m_handJointsState->LeftHandJointStates
                                                               : m_handJointsState->RightHandJointStates;
=======
        if (m_bodyState && m_bodyState->HandTrackingActive &&
            ((xrHandTracker.side == xr::Side::Left && m_bodyState->LeftHandActive) || m_bodyState->RightHandActive)) {
            const BodyTracking::FingerJointState* joints = xrHandTracker.side == xr::Side::Left
                                                               ? m_bodyState->LeftHandJointStates
                                                               : m_bodyState->RightHandJointStates;
>>>>>>> 2b5fb21c

            TraceLoggingWrite(
                g_traceProvider,
                "xrLocateHandJointsEXT",
                TLArg(xrHandTracker.side == xr::Side::Left ? "Left" : "Right", "Side"),
<<<<<<< HEAD
                TLArg(m_handJointsState->HandTrackingActive, "HandTrackingActive"),
                TLArg(xrHandTracker.side == xr::Side::Left ? m_handJointsState->LeftHandActive
                                                           : m_handJointsState->RightHandActive,
=======
                TLArg(!!m_bodyState->HandTrackingActive, "HandTrackingActive"),
                TLArg(xrHandTracker.side == xr::Side::Left ? !!m_bodyState->LeftHandActive
                                                           : !!m_bodyState->RightHandActive,
>>>>>>> 2b5fb21c
                      "HandActive"),
                TLArg(xr::ToString(joints[XR_HAND_JOINT_PALM_EXT].Pose).c_str(), "Palm"),
                TLArg(xr::ToString(joints[XR_HAND_JOINT_WRIST_EXT].Pose).c_str(), "Wrist"),
                TLArg(xr::ToString(joints[XR_HAND_JOINT_THUMB_METACARPAL_EXT].Pose).c_str(), "ThumbMetacarpal"),
                TLArg(xr::ToString(joints[XR_HAND_JOINT_THUMB_PROXIMAL_EXT].Pose).c_str(), "ThumbProximal"),
                TLArg(xr::ToString(joints[XR_HAND_JOINT_THUMB_DISTAL_EXT].Pose).c_str(), "ThumbDistal"),
                TLArg(xr::ToString(joints[XR_HAND_JOINT_THUMB_TIP_EXT].Pose).c_str(), "ThumbTip"),
                TLArg(xr::ToString(joints[XR_HAND_JOINT_INDEX_METACARPAL_EXT].Pose).c_str(), "IndexMetacarpal"),
                TLArg(xr::ToString(joints[XR_HAND_JOINT_INDEX_PROXIMAL_EXT].Pose).c_str(), "IndexProximal"),
                TLArg(xr::ToString(joints[XR_HAND_JOINT_INDEX_INTERMEDIATE_EXT].Pose).c_str(), "IndexIntermediate"),
                TLArg(xr::ToString(joints[XR_HAND_JOINT_INDEX_DISTAL_EXT].Pose).c_str(), "IndexDistal"),
                TLArg(xr::ToString(joints[XR_HAND_JOINT_INDEX_TIP_EXT].Pose).c_str(), "IndexTip"),
                TLArg(xr::ToString(joints[XR_HAND_JOINT_MIDDLE_METACARPAL_EXT].Pose).c_str(), "MiddleMetacarpal"),
                TLArg(xr::ToString(joints[XR_HAND_JOINT_MIDDLE_PROXIMAL_EXT].Pose).c_str(), "MiddleProximal"),
                TLArg(xr::ToString(joints[XR_HAND_JOINT_MIDDLE_INTERMEDIATE_EXT].Pose).c_str(), "MiddleIntermediate"),
                TLArg(xr::ToString(joints[XR_HAND_JOINT_MIDDLE_DISTAL_EXT].Pose).c_str(), "MiddleDistal"),
                TLArg(xr::ToString(joints[XR_HAND_JOINT_MIDDLE_TIP_EXT].Pose).c_str(), "MiddleTip"),
                TLArg(xr::ToString(joints[XR_HAND_JOINT_RING_METACARPAL_EXT].Pose).c_str(), "RingMetacarpal"),
                TLArg(xr::ToString(joints[XR_HAND_JOINT_RING_PROXIMAL_EXT].Pose).c_str(), "RingProximal"),
                TLArg(xr::ToString(joints[XR_HAND_JOINT_RING_INTERMEDIATE_EXT].Pose).c_str(), "RingIntermediate"),
                TLArg(xr::ToString(joints[XR_HAND_JOINT_RING_DISTAL_EXT].Pose).c_str(), "RingDistal"),
                TLArg(xr::ToString(joints[XR_HAND_JOINT_RING_TIP_EXT].Pose).c_str(), "RingTip"),
                TLArg(xr::ToString(joints[XR_HAND_JOINT_LITTLE_METACARPAL_EXT].Pose).c_str(), "LittleMetacarpal"),
                TLArg(xr::ToString(joints[XR_HAND_JOINT_LITTLE_PROXIMAL_EXT].Pose).c_str(), "LittleProximal"),
                TLArg(xr::ToString(joints[XR_HAND_JOINT_LITTLE_INTERMEDIATE_EXT].Pose).c_str(), "LittleIntermediate"),
                TLArg(xr::ToString(joints[XR_HAND_JOINT_LITTLE_DISTAL_EXT].Pose).c_str(), "LittleDistal"),
                TLArg(xr::ToString(joints[XR_HAND_JOINT_LITTLE_TIP_EXT].Pose).c_str(), "LittleTip"));

            locations->isActive = XR_TRUE;

        } else {
            TraceLoggingWrite(g_traceProvider,
                              "xrLocateHandJointsEXT",
                              TLArg(xrHandTracker.side == xr::Side::Left ? "Left" : "Right", "Side"),
<<<<<<< HEAD
                              TLArg(m_handJointsState->HandTrackingActive, "HandTrackingActive"),
                              TLArg(m_handJointsState->LeftHandActive, "LeftHandActive"),
                              TLArg(m_handJointsState->RightHandActive, "RightHandActive"));
=======
                              TLArg(!!m_bodyState->HandTrackingActive, "HandTrackingActive"),
                              TLArg(!!m_bodyState->LeftHandActive, "LeftHandActive"),
                              TLArg(!!m_bodyState->RightHandActive, "RightHandActive"));
>>>>>>> 2b5fb21c

            locations->isActive = XR_FALSE;
        }

        // If base space pose is not valid, we cannot locate.
        if (locations->isActive != XR_TRUE || !Pose::IsPoseValid(flags1) || !Pose::IsPoseValid(flags2)) {
            TraceLoggingWrite(g_traceProvider, "xrLocateHandJointsEXT", TLArg(0, "LocationFlags"));
            for (uint32_t i = 0; i < locations->jointCount; i++) {
                locations->jointLocations[i].radius = 0.0f;
                locations->jointLocations[i].pose = Pose::Identity();
                locations->jointLocations[i].locationFlags = 0;

                if (velocities) {
                    velocities->jointVelocities[i].angularVelocity = {};
                    velocities->jointVelocities[i].linearVelocity = {};
                    velocities->jointVelocities[i].velocityFlags = 0;
                }
            }
            return XR_SUCCESS;
        }

<<<<<<< HEAD
        const BodyTracking::FingerJointState* joints = xrHandTracker.side == xr::Side::Left
                                                           ? m_handJointsState->LeftHandJointStates
                                                           : m_handJointsState->RightHandJointStates;
        for (uint32_t i = 0; i < locations->jointCount; i++) {
            // Place the joint relative to the hand.
            const XrPosef poseOfJointInHand = Pose::Multiply(
                xr::math::Pose::MakePose(
=======
        const BodyTracking::FingerJointState* joints =
            xrHandTracker.side == xr::Side::Left ? m_bodyState->LeftHandJointStates : m_bodyState->RightHandJointStates;

        // XXX: Adjust basePose???
        basePose = Pose::Multiply(
            Pose::Multiply(
                Pose::Invert(Pose::MakePose(
                    XrQuaternionf{joints[0].Pose.orientation.x,
                                  joints[0].Pose.orientation.y,
                                  joints[0].Pose.orientation.z,
                                  joints[0].Pose.orientation.w},
                    XrVector3f{joints[0].Pose.position.x, joints[0].Pose.position.y, joints[0].Pose.position.z})),
                Pose::MakePose(Quaternion::RotationRollPitchYaw(
                                   {OVR::DegreeToRad(0.f),
                                    OVR::DegreeToRad(0.f),
                                    OVR::DegreeToRad(xrHandTracker.side == xr::Side::Left ? 90.f : -90.f)}),
                               XrVector3f{0.f, 0.f, 0.f})),
            basePose);

        for (uint32_t i = 0; i < locations->jointCount; i++) {
            // Place the joint relative to the hand.
            const XrPosef poseOfJointInHand = Pose::Multiply(
                Pose::MakePose(
>>>>>>> 2b5fb21c
                    XrQuaternionf{joints[i].Pose.orientation.x,
                                  joints[i].Pose.orientation.y,
                                  joints[i].Pose.orientation.z,
                                  joints[i].Pose.orientation.w},
                    XrVector3f{joints[i].Pose.position.x, joints[i].Pose.position.y, joints[i].Pose.position.z}),
                basePose);

            locations->jointLocations[i].pose = Pose::Multiply(poseOfJointInHand, Pose::Invert(baseSpaceToVirtual));
            locations->jointLocations[i].locationFlags =
                (XR_SPACE_LOCATION_ORIENTATION_VALID_BIT | XR_SPACE_LOCATION_ORIENTATION_TRACKED_BIT) | flags2;

            // Forward the rest of the data as-is from the memory mapped file.
            locations->jointLocations[i].radius = joints[i].Radius;

            if (velocities) {
                velocities->jointVelocities[i].angularVelocity = {
                    joints[i].AngularVelocity.x, joints[i].AngularVelocity.y, joints[i].AngularVelocity.z};
                velocities->jointVelocities[i].linearVelocity = {
                    joints[i].LinearVelocity.x, joints[i].LinearVelocity.y, joints[i].LinearVelocity.z};
                velocities->jointVelocities[i].velocityFlags =
                    XR_SPACE_VELOCITY_ANGULAR_VALID_BIT | XR_SPACE_VELOCITY_LINEAR_VALID_BIT;

                TraceLoggingWrite(
                    g_traceProvider,
                    "xrLocateHandJointsEXT",
                    TLArg(i, "JointIndex"),
                    TLArg(locations->jointLocations[i].locationFlags, "LocationFlags"),
                    TLArg(xr::ToString(locations->jointLocations[i].pose).c_str(), "Pose"),
                    TLArg(locations->jointLocations[i].radius, "Radius"),
                    TLArg(velocities->jointVelocities[i].velocityFlags, "VelocityFlags"),
                    TLArg(xr::ToString(velocities->jointVelocities[i].angularVelocity).c_str(), "AngularVelocity"),
                    TLArg(xr::ToString(velocities->jointVelocities[i].linearVelocity).c_str(), "LinearVelocity"));
            } else {
                TraceLoggingWrite(g_traceProvider,
                                  "xrLocateHandJointsEXT",
                                  TLArg(i, "JointIndex"),
                                  TLArg(locations->jointLocations[i].locationFlags, "LocationFlags"),
                                  TLArg(xr::ToString(locations->jointLocations[i].pose).c_str(), "Pose"),
                                  TLArg(locations->jointLocations[i].radius, "Radius"));
            }
        }

        return XR_SUCCESS;
    }

} // namespace virtualdesktop_openxr<|MERGE_RESOLUTION|>--- conflicted
+++ resolved
@@ -66,11 +66,7 @@
             return XR_ERROR_FUNCTION_UNSUPPORTED;
         }
 
-<<<<<<< HEAD
-        if (!(m_handJointsState && m_handJointsState->HandTrackingActive)) {
-=======
         if (!(m_bodyState /* XXX && m_bodyState->HandTrackingActive*/)) {
->>>>>>> 2b5fb21c
             return XR_ERROR_FEATURE_UNSUPPORTED;
         }
 
@@ -168,34 +164,19 @@
         const auto flags2 = getControllerPose(xrHandTracker.side, locateInfo->time, basePose, nullptr);
 
         // Check the hand state.
-<<<<<<< HEAD
-        if (m_handJointsState && m_handJointsState->HandTrackingActive &&
-            ((xrHandTracker.side == xr::Side::Left && m_handJointsState->LeftHandActive) ||
-             m_handJointsState->RightHandActive)) {
-            const BodyTracking::FingerJointState* joints = xrHandTracker.side == xr::Side::Left
-                                                               ? m_handJointsState->LeftHandJointStates
-                                                               : m_handJointsState->RightHandJointStates;
-=======
         if (m_bodyState && m_bodyState->HandTrackingActive &&
             ((xrHandTracker.side == xr::Side::Left && m_bodyState->LeftHandActive) || m_bodyState->RightHandActive)) {
             const BodyTracking::FingerJointState* joints = xrHandTracker.side == xr::Side::Left
                                                                ? m_bodyState->LeftHandJointStates
                                                                : m_bodyState->RightHandJointStates;
->>>>>>> 2b5fb21c
 
             TraceLoggingWrite(
                 g_traceProvider,
                 "xrLocateHandJointsEXT",
                 TLArg(xrHandTracker.side == xr::Side::Left ? "Left" : "Right", "Side"),
-<<<<<<< HEAD
-                TLArg(m_handJointsState->HandTrackingActive, "HandTrackingActive"),
-                TLArg(xrHandTracker.side == xr::Side::Left ? m_handJointsState->LeftHandActive
-                                                           : m_handJointsState->RightHandActive,
-=======
                 TLArg(!!m_bodyState->HandTrackingActive, "HandTrackingActive"),
                 TLArg(xrHandTracker.side == xr::Side::Left ? !!m_bodyState->LeftHandActive
                                                            : !!m_bodyState->RightHandActive,
->>>>>>> 2b5fb21c
                       "HandActive"),
                 TLArg(xr::ToString(joints[XR_HAND_JOINT_PALM_EXT].Pose).c_str(), "Palm"),
                 TLArg(xr::ToString(joints[XR_HAND_JOINT_WRIST_EXT].Pose).c_str(), "Wrist"),
@@ -230,15 +211,9 @@
             TraceLoggingWrite(g_traceProvider,
                               "xrLocateHandJointsEXT",
                               TLArg(xrHandTracker.side == xr::Side::Left ? "Left" : "Right", "Side"),
-<<<<<<< HEAD
-                              TLArg(m_handJointsState->HandTrackingActive, "HandTrackingActive"),
-                              TLArg(m_handJointsState->LeftHandActive, "LeftHandActive"),
-                              TLArg(m_handJointsState->RightHandActive, "RightHandActive"));
-=======
                               TLArg(!!m_bodyState->HandTrackingActive, "HandTrackingActive"),
                               TLArg(!!m_bodyState->LeftHandActive, "LeftHandActive"),
                               TLArg(!!m_bodyState->RightHandActive, "RightHandActive"));
->>>>>>> 2b5fb21c
 
             locations->isActive = XR_FALSE;
         }
@@ -260,15 +235,6 @@
             return XR_SUCCESS;
         }
 
-<<<<<<< HEAD
-        const BodyTracking::FingerJointState* joints = xrHandTracker.side == xr::Side::Left
-                                                           ? m_handJointsState->LeftHandJointStates
-                                                           : m_handJointsState->RightHandJointStates;
-        for (uint32_t i = 0; i < locations->jointCount; i++) {
-            // Place the joint relative to the hand.
-            const XrPosef poseOfJointInHand = Pose::Multiply(
-                xr::math::Pose::MakePose(
-=======
         const BodyTracking::FingerJointState* joints =
             xrHandTracker.side == xr::Side::Left ? m_bodyState->LeftHandJointStates : m_bodyState->RightHandJointStates;
 
@@ -292,7 +258,6 @@
             // Place the joint relative to the hand.
             const XrPosef poseOfJointInHand = Pose::Multiply(
                 Pose::MakePose(
->>>>>>> 2b5fb21c
                     XrQuaternionf{joints[i].Pose.orientation.x,
                                   joints[i].Pose.orientation.y,
                                   joints[i].Pose.orientation.z,
