// MIT License
//
// Copyright(c) 2022-2023 Matthieu Bucchianeri
//
// Permission is hereby granted, free of charge, to any person obtaining a copy
// of this softwareand associated documentation files(the "Software"), to deal
// in the Software without restriction, including without limitation the rights
// to use, copy, modify, merge, publish, distribute, sublicense, and /or sell
// copies of the Software, and to permit persons to whom the Software is
// furnished to do so, subject to the following conditions :
//
// The above copyright noticeand this permission notice shall be included in all
// copies or substantial portions of the Software.
//
// THE SOFTWARE IS PROVIDED "AS IS", WITHOUT WARRANTY OF ANY KIND, EXPRESS OR
// IMPLIED, INCLUDING BUT NOT LIMITED TO THE WARRANTIES OF MERCHANTABILITY,
// FITNESS FOR A PARTICULAR PURPOSE AND NONINFRINGEMENT.IN NO EVENT SHALL THE
// AUTHORS OR COPYRIGHT HOLDERS BE LIABLE FOR ANY CLAIM, DAMAGES OR OTHER
// LIABILITY, WHETHER IN AN ACTION OF CONTRACT, TORT OR OTHERWISE, ARISING FROM,
// OUT OF OR IN CONNECTION WITH THE SOFTWARE OR THE USE OR OTHER DEALINGS IN THE
// SOFTWARE.

#pragma once

#include "framework/dispatch.gen.h"

#include "utils.h"

namespace virtualdesktop_openxr {

    using namespace virtualdesktop_openxr::utils;

    extern const std::string RuntimePrettyName;
    const std::string StandaloneRegPrefix = "SOFTWARE\\VirtualDesktop-OpenXR";
#ifndef STANDALONE_RUNTIME
    // This shares the parent key with other Virtual Desktop values.
    const std::string RegPrefix = "SOFTWARE\\Virtual Desktop, Inc.\\OpenXR";
#else
    const std::string RegPrefix = StandaloneRegPrefix;
#endif

    namespace BodyTracking {

        // See type definitions from Virtual Desktop.
        // https://github.com/guygodin/VirtualDesktop.VRCFaceTracking/blob/main/FaceState.cs
        // https://github.com/guygodin/VirtualDesktop.VRCFaceTracking/blob/main/Pose.cs
        // https://github.com/guygodin/VirtualDesktop.VRCFaceTracking/blob/main/Quaternion.cs
        // https://github.com/guygodin/VirtualDesktop.VRCFaceTracking/blob/main/Vector3.cs

        struct Vector3 {
            float x, y, z;
        };

        struct Quaternion {
            float x, y, z, w;
        };

        struct Pose {
            Quaternion orientation;
            Vector3 position;
        };

        struct FingerJointState {
            Pose Pose;
            float Radius;
            Vector3 AngularVelocity;
            Vector3 LinearVelocity;
        };

<<<<<<< HEAD
        struct BodyJointLocation {
            ULONG LocationFlags;
            Pose Pose;
        };

        struct SkeletonJoint {
            int Joint;
            int ParentJoint;
            Pose Pose;
        };

        static constexpr int ExpressionCount = 63;
        static_assert(ExpressionCount == XR_FACE_EXPRESSION_COUNT_FB);
        static constexpr int ExpressionCount2 = 70;
=======
        struct SkeletonJoint {
            int32_t Joint;
            int32_t ParentJoint;
            Pose Pose;
        };

        static constexpr int ExpressionCount = 70;
        static_assert(ExpressionCount == XR_FACE_EXPRESSION2_COUNT_FB);
>>>>>>> 2b5fb21c
        static constexpr int ConfidenceCount = 2;
        static_assert(ConfidenceCount == XR_FACE_CONFIDENCE_COUNT_FB);
        static constexpr int HandJointCount = 26;
        static_assert(HandJointCount == XR_HAND_JOINT_COUNT_EXT);
<<<<<<< HEAD
        static constexpr int BodyJointCount = 84;

        // Older version of the struct, without the hand tracking.
        struct BodyStateV1 {
=======
        static constexpr int BodyJointCount = 70;
        static_assert(BodyJointCount == XR_BODY_JOINT_COUNT_FB);

        struct BodyStateV2 {
>>>>>>> 2b5fb21c
            uint8_t FaceIsValid;
            uint8_t IsEyeFollowingBlendshapesValid;
            float ExpressionWeights[ExpressionCount];
            float ExpressionConfidences[ConfidenceCount];

            uint8_t LeftEyeIsValid;
            uint8_t RightEyeIsValid;
            Pose LeftEyePose;
            Pose RightEyePose;
            float LeftEyeConfidence;
            float RightEyeConfidence;

            uint8_t HandTrackingActive;
            uint8_t LeftHandActive;
            uint8_t RightHandActive;
            FingerJointState LeftHandJointStates[HandJointCount];
            FingerJointState RightHandJointStates[HandJointCount];
        };

<<<<<<< HEAD
        struct BodyStateV2 {
            uint8_t FaceIsValid;
            uint8_t IsEyeFollowingBlendshapesValid;
            float ExpressionWeights[ExpressionCount];
            float ExpressionConfidences[ConfidenceCount];
            uint8_t LeftEyeIsValid;
            uint8_t RightEyeIsValid;
            Pose LeftEyePose;
            Pose RightEyePose;
            float LeftEyeConfidence;
            float RightEyeConfidence;

            uint8_t HandTrackingActive;
            uint8_t LeftHandActive;
            uint8_t RightHandActive;
            FingerJointState LeftHandJointStates[HandJointCount];
            FingerJointState RightHandJointStates[HandJointCount];

            uint8_t BodyTrackingActive;
            uint8_t BodyTrackingCalibrated;
            uint8_t BodyTrackingHighFidelity;
            float BodyTrackingConfidence;
            BodyJointLocation BodyJoints[BodyJointCount];
            SkeletonJoint SkeletonJoints[BodyJointCount];
            int SkeletonChangedCount;
        };

        static_assert(offsetof(BodyStateV2, FaceIsValid) == offsetof(BodyStateV1, FaceIsValid));
        static_assert(offsetof(BodyStateV2, IsEyeFollowingBlendshapesValid) ==
                      offsetof(BodyStateV1, IsEyeFollowingBlendshapesValid));
        static_assert(offsetof(BodyStateV2, ExpressionWeights) == offsetof(BodyStateV1, ExpressionWeights));
        static_assert(offsetof(BodyStateV2, ExpressionConfidences) == offsetof(BodyStateV1, ExpressionConfidences));
        static_assert(offsetof(BodyStateV2, LeftEyeIsValid) == offsetof(BodyStateV1, LeftEyeIsValid));
        static_assert(offsetof(BodyStateV2, RightEyeIsValid) == offsetof(BodyStateV1, RightEyeIsValid));
        static_assert(offsetof(BodyStateV2, FaceIsValid) == offsetof(BodyStateV1, FaceIsValid));
        static_assert(offsetof(BodyStateV2, FaceIsValid) == offsetof(BodyStateV1, FaceIsValid));
        static_assert(offsetof(BodyStateV2, LeftEyePose) == offsetof(BodyStateV1, LeftEyePose));
        static_assert(offsetof(BodyStateV2, RightEyePose) == offsetof(BodyStateV1, RightEyePose));
        static_assert(offsetof(BodyStateV2, LeftEyeConfidence) == offsetof(BodyStateV1, LeftEyeConfidence));
        static_assert(offsetof(BodyStateV2, RightEyeConfidence) == offsetof(BodyStateV1, RightEyeConfidence));

=======
>>>>>>> 2b5fb21c
    } // namespace BodyTracking

    // This class implements all APIs that the runtime supports.
    class OpenXrRuntime : public OpenXrApi {
      public:
        OpenXrRuntime();
        ~OpenXrRuntime();

        XrResult xrGetInstanceProcAddr(XrInstance instance, const char* name, PFN_xrVoidFunction* function);

        XrResult xrEnumerateInstanceExtensionProperties(const char* layerName,
                                                        uint32_t propertyCapacityInput,
                                                        uint32_t* propertyCountOutput,
                                                        XrExtensionProperties* properties) override;
        XrResult xrCreateInstance(const XrInstanceCreateInfo* createInfo, XrInstance* instance) override;
        XrResult xrDestroyInstance(XrInstance instance) override;
        XrResult xrGetInstanceProperties(XrInstance instance,
                                         XrInstanceProperties* instanceProperties,
                                         void* returnAddress) override;
        XrResult xrPollEvent(XrInstance instance, XrEventDataBuffer* eventData) override;
        XrResult xrResultToString(XrInstance instance, XrResult value, char buffer[XR_MAX_RESULT_STRING_SIZE]) override;
        XrResult xrStructureTypeToString(XrInstance instance,
                                         XrStructureType value,
                                         char buffer[XR_MAX_STRUCTURE_NAME_SIZE]) override;
        XrResult xrGetSystem(XrInstance instance, const XrSystemGetInfo* getInfo, XrSystemId* systemId) override;
        XrResult xrGetSystemProperties(XrInstance instance,
                                       XrSystemId systemId,
                                       XrSystemProperties* properties) override;
        XrResult xrEnumerateEnvironmentBlendModes(XrInstance instance,
                                                  XrSystemId systemId,
                                                  XrViewConfigurationType viewConfigurationType,
                                                  uint32_t environmentBlendModeCapacityInput,
                                                  uint32_t* environmentBlendModeCountOutput,
                                                  XrEnvironmentBlendMode* environmentBlendModes) override;
        XrResult xrCreateSession(XrInstance instance,
                                 const XrSessionCreateInfo* createInfo,
                                 XrSession* session) override;
        XrResult xrDestroySession(XrSession session) override;
        XrResult xrEnumerateReferenceSpaces(XrSession session,
                                            uint32_t spaceCapacityInput,
                                            uint32_t* spaceCountOutput,
                                            XrReferenceSpaceType* spaces) override;
        XrResult xrCreateReferenceSpace(XrSession session,
                                        const XrReferenceSpaceCreateInfo* createInfo,
                                        XrSpace* space) override;
        XrResult xrGetReferenceSpaceBoundsRect(XrSession session,
                                               XrReferenceSpaceType referenceSpaceType,
                                               XrExtent2Df* bounds) override;
        XrResult xrCreateActionSpace(XrSession session,
                                     const XrActionSpaceCreateInfo* createInfo,
                                     XrSpace* space) override;
        XrResult xrLocateSpace(XrSpace space, XrSpace baseSpace, XrTime time, XrSpaceLocation* location) override;
        XrResult xrDestroySpace(XrSpace space) override;
        XrResult xrEnumerateViewConfigurations(XrInstance instance,
                                               XrSystemId systemId,
                                               uint32_t viewConfigurationTypeCapacityInput,
                                               uint32_t* viewConfigurationTypeCountOutput,
                                               XrViewConfigurationType* viewConfigurationTypes) override;
        XrResult xrGetViewConfigurationProperties(XrInstance instance,
                                                  XrSystemId systemId,
                                                  XrViewConfigurationType viewConfigurationType,
                                                  XrViewConfigurationProperties* configurationProperties) override;
        XrResult xrEnumerateViewConfigurationViews(XrInstance instance,
                                                   XrSystemId systemId,
                                                   XrViewConfigurationType viewConfigurationType,
                                                   uint32_t viewCapacityInput,
                                                   uint32_t* viewCountOutput,
                                                   XrViewConfigurationView* views) override;
        XrResult xrEnumerateSwapchainFormats(XrSession session,
                                             uint32_t formatCapacityInput,
                                             uint32_t* formatCountOutput,
                                             int64_t* formats) override;
        XrResult xrCreateSwapchain(XrSession session,
                                   const XrSwapchainCreateInfo* createInfo,
                                   XrSwapchain* swapchain) override;
        XrResult xrDestroySwapchain(XrSwapchain swapchain) override;
        XrResult xrEnumerateSwapchainImages(XrSwapchain swapchain,
                                            uint32_t imageCapacityInput,
                                            uint32_t* imageCountOutput,
                                            XrSwapchainImageBaseHeader* images) override;
        XrResult xrAcquireSwapchainImage(XrSwapchain swapchain,
                                         const XrSwapchainImageAcquireInfo* acquireInfo,
                                         uint32_t* index) override;
        XrResult xrWaitSwapchainImage(XrSwapchain swapchain, const XrSwapchainImageWaitInfo* waitInfo) override;
        XrResult xrReleaseSwapchainImage(XrSwapchain swapchain,
                                         const XrSwapchainImageReleaseInfo* releaseInfo) override;
        XrResult xrBeginSession(XrSession session, const XrSessionBeginInfo* beginInfo) override;
        XrResult xrEndSession(XrSession session) override;
        XrResult xrRequestExitSession(XrSession session) override;
        XrResult xrWaitFrame(XrSession session,
                             const XrFrameWaitInfo* frameWaitInfo,
                             XrFrameState* frameState) override;
        XrResult xrBeginFrame(XrSession session, const XrFrameBeginInfo* frameBeginInfo) override;
        XrResult xrEndFrame(XrSession session, const XrFrameEndInfo* frameEndInfo) override;
        XrResult xrLocateViews(XrSession session,
                               const XrViewLocateInfo* viewLocateInfo,
                               XrViewState* viewState,
                               uint32_t viewCapacityInput,
                               uint32_t* viewCountOutput,
                               XrView* views) override;
        XrResult xrStringToPath(XrInstance instance, const char* pathString, XrPath* path) override;
        XrResult xrPathToString(XrInstance instance,
                                XrPath path,
                                uint32_t bufferCapacityInput,
                                uint32_t* bufferCountOutput,
                                char* buffer) override;
        XrResult xrCreateActionSet(XrInstance instance,
                                   const XrActionSetCreateInfo* createInfo,
                                   XrActionSet* actionSet) override;
        XrResult xrDestroyActionSet(XrActionSet actionSet) override;
        XrResult xrCreateAction(XrActionSet actionSet, const XrActionCreateInfo* createInfo, XrAction* action) override;
        XrResult xrDestroyAction(XrAction action) override;
        XrResult xrSuggestInteractionProfileBindings(
            XrInstance instance, const XrInteractionProfileSuggestedBinding* suggestedBindings) override;
        XrResult xrAttachSessionActionSets(XrSession session, const XrSessionActionSetsAttachInfo* attachInfo) override;
        XrResult xrGetCurrentInteractionProfile(XrSession session,
                                                XrPath topLevelUserPath,
                                                XrInteractionProfileState* interactionProfile) override;
        XrResult xrGetActionStateBoolean(XrSession session,
                                         const XrActionStateGetInfo* getInfo,
                                         XrActionStateBoolean* state) override;
        XrResult xrGetActionStateFloat(XrSession session,
                                       const XrActionStateGetInfo* getInfo,
                                       XrActionStateFloat* state) override;
        XrResult xrGetActionStateVector2f(XrSession session,
                                          const XrActionStateGetInfo* getInfo,
                                          XrActionStateVector2f* state) override;
        XrResult xrGetActionStatePose(XrSession session,
                                      const XrActionStateGetInfo* getInfo,
                                      XrActionStatePose* state) override;
        XrResult xrSyncActions(XrSession session, const XrActionsSyncInfo* syncInfo) override;
        XrResult xrEnumerateBoundSourcesForAction(XrSession session,
                                                  const XrBoundSourcesForActionEnumerateInfo* enumerateInfo,
                                                  uint32_t sourceCapacityInput,
                                                  uint32_t* sourceCountOutput,
                                                  XrPath* sources) override;
        XrResult xrGetInputSourceLocalizedName(XrSession session,
                                               const XrInputSourceLocalizedNameGetInfo* getInfo,
                                               uint32_t bufferCapacityInput,
                                               uint32_t* bufferCountOutput,
                                               char* buffer) override;
        XrResult xrApplyHapticFeedback(XrSession session,
                                       const XrHapticActionInfo* hapticActionInfo,
                                       const XrHapticBaseHeader* hapticFeedback) override;
        XrResult xrStopHapticFeedback(XrSession session, const XrHapticActionInfo* hapticActionInfo) override;
        XrResult xrGetVulkanInstanceExtensionsKHR(XrInstance instance,
                                                  XrSystemId systemId,
                                                  uint32_t bufferCapacityInput,
                                                  uint32_t* bufferCountOutput,
                                                  char* buffer) override;
        XrResult xrGetVulkanDeviceExtensionsKHR(XrInstance instance,
                                                XrSystemId systemId,
                                                uint32_t bufferCapacityInput,
                                                uint32_t* bufferCountOutput,
                                                char* buffer) override;
        XrResult xrGetVulkanGraphicsDeviceKHR(XrInstance instance,
                                              XrSystemId systemId,
                                              VkInstance vkInstance,
                                              VkPhysicalDevice* vkPhysicalDevice) override;
        XrResult xrGetVulkanGraphicsRequirementsKHR(XrInstance instance,
                                                    XrSystemId systemId,
                                                    XrGraphicsRequirementsVulkanKHR* graphicsRequirements) override;
        XrResult xrGetD3D11GraphicsRequirementsKHR(XrInstance instance,
                                                   XrSystemId systemId,
                                                   XrGraphicsRequirementsD3D11KHR* graphicsRequirements) override;
        XrResult xrGetD3D12GraphicsRequirementsKHR(XrInstance instance,
                                                   XrSystemId systemId,
                                                   XrGraphicsRequirementsD3D12KHR* graphicsRequirements) override;
        XrResult xrGetVisibilityMaskKHR(XrSession session,
                                        XrViewConfigurationType viewConfigurationType,
                                        uint32_t viewIndex,
                                        XrVisibilityMaskTypeKHR visibilityMaskType,
                                        XrVisibilityMaskKHR* visibilityMask) override;
        XrResult xrConvertWin32PerformanceCounterToTimeKHR(XrInstance instance,
                                                           const LARGE_INTEGER* performanceCounter,
                                                           XrTime* time) override;
        XrResult xrConvertTimeToWin32PerformanceCounterKHR(XrInstance instance,
                                                           XrTime time,
                                                           LARGE_INTEGER* performanceCounter) override;
        XrResult xrCreateVulkanInstanceKHR(XrInstance instance,
                                           const XrVulkanInstanceCreateInfoKHR* createInfo,
                                           VkInstance* vulkanInstance,
                                           VkResult* vulkanResult) override;
        XrResult xrCreateVulkanDeviceKHR(XrInstance instance,
                                         const XrVulkanDeviceCreateInfoKHR* createInfo,
                                         VkDevice* vulkanDevice,
                                         VkResult* vulkanResult) override;
        XrResult xrGetVulkanGraphicsDevice2KHR(XrInstance instance,
                                               const XrVulkanGraphicsDeviceGetInfoKHR* getInfo,
                                               VkPhysicalDevice* vulkanPhysicalDevice) override;
        XrResult xrGetVulkanGraphicsRequirements2KHR(XrInstance instance,
                                                     XrSystemId systemId,
                                                     XrGraphicsRequirementsVulkanKHR* graphicsRequirements) override;
        XrResult xrGetOpenGLGraphicsRequirementsKHR(XrInstance instance,
                                                    XrSystemId systemId,
                                                    XrGraphicsRequirementsOpenGLKHR* graphicsRequirements) override;
        XrResult xrEnumerateDisplayRefreshRatesFB(XrSession session,
                                                  uint32_t displayRefreshRateCapacityInput,
                                                  uint32_t* displayRefreshRateCountOutput,
                                                  float* displayRefreshRates) override;
        XrResult xrGetDisplayRefreshRateFB(XrSession session, float* displayRefreshRate) override;
        XrResult xrRequestDisplayRefreshRateFB(XrSession session, float displayRefreshRate) override;
        XrResult xrCreateHandTrackerEXT(XrSession session,
                                        const XrHandTrackerCreateInfoEXT* createInfo,
                                        XrHandTrackerEXT* handTracker) override;
        XrResult xrDestroyHandTrackerEXT(XrHandTrackerEXT handTracker) override;
        XrResult xrLocateHandJointsEXT(XrHandTrackerEXT handTracker,
                                       const XrHandJointsLocateInfoEXT* locateInfo,
                                       XrHandJointLocationsEXT* locations) override;
        XrResult xrGetAudioOutputDeviceGuidOculus(XrInstance instance,
                                                  wchar_t buffer[XR_MAX_AUDIO_DEVICE_STR_SIZE_OCULUS]) override;
        XrResult xrGetAudioInputDeviceGuidOculus(XrInstance instance,
                                                 wchar_t buffer[XR_MAX_AUDIO_DEVICE_STR_SIZE_OCULUS]) override;
        XrResult xrCreateEyeTrackerFB(XrSession session,
                                      const XrEyeTrackerCreateInfoFB* createInfo,
                                      XrEyeTrackerFB* eyeTracker) override;
        XrResult xrDestroyEyeTrackerFB(XrEyeTrackerFB eyeTracker) override;
        XrResult xrGetEyeGazesFB(XrEyeTrackerFB eyeTracker,
                                 const XrEyeGazesInfoFB* gazeInfo,
                                 XrEyeGazesFB* eyeGazes) override;
        XrResult xrCreateFaceTrackerFB(XrSession session,
                                       const XrFaceTrackerCreateInfoFB* createInfo,
                                       XrFaceTrackerFB* faceTracker) override;
        XrResult xrDestroyFaceTrackerFB(XrFaceTrackerFB faceTracker) override;
        XrResult xrGetFaceExpressionWeightsFB(XrFaceTrackerFB faceTracker,
                                              const XrFaceExpressionInfoFB* expressionInfo,
                                              XrFaceExpressionWeightsFB* expressionWeights) override;
        XrResult xrCreateFaceTracker2FB(XrSession session,
                                        const XrFaceTrackerCreateInfo2FB* createInfo,
                                        XrFaceTracker2FB* faceTracker);
        XrResult xrDestroyFaceTracker2FB(XrFaceTracker2FB faceTracker);
        XrResult xrGetFaceExpressionWeights2FB(XrFaceTracker2FB faceTracker,
                                               const XrFaceExpressionInfo2FB* expressionInfo,
                                               XrFaceExpressionWeights2FB* expressionWeights);

      private:
        struct Extension {
            const char* extensionName;
            uint32_t extensionVersion;
        };

        struct Swapchain {
            // The OVR swapchain objects. For texture arrays, we must have one swapchain per slice due to OVR
            // limitation.
            std::vector<ovrTextureSwapChain> ovrSwapchain;
            int ovrSwapchainLength{0};
            std::vector<ComPtr<ID3D11Texture2D>> images;

            // The cached textures used for copy between swapchains.
            std::vector<std::vector<ComPtr<ID3D11Texture2D>>> slices;

            // The last manipulated swapchain image index.
            std::deque<int> acquiredIndices;
            int lastWaitedIndex{-1};
            int lastReleasedIndex{-1};
            uint32_t nextIndex{0};

            // Whether a static image swapchain has been acquired at least once.
            bool frozen{false};

            // Resources needed to resolve MSAA and/or format conversion or alpha correction.
            std::vector<int> lastProcessedIndex;
            std::vector<std::vector<ComPtr<ID3D11ShaderResourceView>>> imagesResourceView;
            std::vector<std::vector<ComPtr<ID3D11RenderTargetView>>> renderTargetView;
            ComPtr<ID3D11Texture2D> resolved;
            ComPtr<ID3D11Buffer> convertConstants;
            ComPtr<ID3D11UnorderedAccessView> convertAccessView;
            ComPtr<ID3D11ShaderResourceView> convertResourceView;

            // Resources needed for interop.
            std::vector<ComPtr<ID3D11Texture2D>> d3d11Images;
            std::vector<ComPtr<ID3D12Resource>> d3d12Images;
            std::vector<VkDeviceMemory> vkDeviceMemory;
            std::vector<VkImage> vkImages;
            std::vector<GLuint> glMemory;
            std::vector<GLuint> glImages;

            // Information recorded at creation.
            XrSwapchainCreateInfo xrDesc;
            DXGI_FORMAT dxgiFormatForSubmission{DXGI_FORMAT_UNKNOWN};
            ovrTextureSwapChainDesc ovrDesc;
        };

        struct Space {
            // Information recorded at creation.
            XrReferenceSpaceType referenceType;
            XrAction action{XR_NULL_HANDLE};
            XrPath subActionPath{XR_NULL_PATH};
            XrPosef poseInSpace;
        };

        struct ActionSource {
            const float* floatValue{nullptr};

            const ovrVector2f* vector2fValue{nullptr};
            int vector2fIndex{-1};

            const uint32_t* buttonMap{nullptr};
            ovrButton buttonType;

            std::string realPath;
        };

        struct ActionSet {
            std::string name;
            std::string localizedName;

            std::set<XrPath> subactionPaths;

            // A copy of the input state. This is to handle when xrSyncActions() does not update all actionsets at once.
            ovrInputState cachedInputState;
        };

        struct Action {
            XrActionType type;
            std::string name;
            std::string localizedName;

            XrActionSet actionSet{XR_NULL_HANDLE};

            float lastFloatValue[xr::Side::Count]{0.f, 0.f};
            XrTime lastFloatValueChangedTime[xr::Side::Count]{0, 0};

            XrVector2f lastVector2fValue[xr::Side::Count]{{0.f, 0.f}, {0.f, 0.f}};
            XrTime lastVector2fValueChangedTime[xr::Side::Count]{0, 0};

            bool lastBoolValue[xr::Side::Count]{false, false};
            XrTime lastBoolValueChangedTime[xr::Side::Count]{0, 0};

            std::set<XrPath> subactionPaths;
            std::map<std::string, ActionSource> actionSources;
        };

        struct Haptic {
            std::chrono::high_resolution_clock::time_point startTime{};
            float frequency{0.f};
            float amplitude{0.f};
            int64_t duration{0};
        };

        struct HandTracker {
            int side;
        };

        struct EyeTracker {};

        struct FaceTracker {
            bool canUseVisualSource{true};
        };

        struct BodyTracker {};

        enum class EyeTracking {
            None = 0,
            Mmf,
            Simulated,
        };

        // instance.cpp
        void initializeExtensionsTable();
        XrTime ovrTimeToXrTime(double ovrTime) const;
        double xrTimeToOvrTime(XrTime xrTime) const;
        std::optional<int> getSetting(const std::string& value) const;

        // system.cpp
        bool initializeOVR();
        void identifyVirtualDesktop();
        void enterVisibleMode();
        bool ensureOVRSession();
        void initializeSystem();
<<<<<<< HEAD
        void initializeFaceTrackingMmf();
=======
        void initializeBodyTrackingMmf();
>>>>>>> 2b5fb21c

        // session.cpp
        void updateSessionState(bool forceSendEvent = false);
        void refreshSettings();

        // action.cpp
        void rebindControllerActions(int side);
        std::string getXrPath(XrPath path) const;
        XrPath stringToPath(const std::string& path, bool validate = false);
        int getActionSide(const std::string& fullPath, bool allowExtraPaths = false) const;
        bool isActionEyeTracker(const std::string& fullPath) const;

        // mappings.cpp
        void initializeRemappingTables();
        bool mapPathToTouchControllerInputState(const Action& xrAction,
                                                const std::string& path,
                                                ActionSource& source) const;
        std::string getTouchControllerLocalizedSourceName(const std::string& path) const;
        std::optional<std::string> remapSimpleControllerToTouchController(const std::string& path) const;
        std::optional<std::string> remapMicrosoftMotionControllerToTouchController(const std::string& path) const;
        std::optional<std::string> remapViveControllerToTouchController(const std::string& path) const;
        std::optional<std::string> remapIndexControllerToTouchController(const std::string& path) const;

        // space.cpp
        XrSpaceLocationFlags locateSpace(const Space& xrSpace,
                                         const Space& xrBaseSpace,
                                         XrTime time,
                                         XrPosef& pose,
                                         XrSpaceVelocity* velocity = nullptr,
                                         XrEyeGazeSampleTimeEXT* gazeSampleTime = nullptr) const;
        XrSpaceLocationFlags locateSpaceToOrigin(const Space& xrSpace,
                                                 XrTime time,
                                                 XrPosef& pose,
                                                 XrSpaceVelocity* velocity,
                                                 XrEyeGazeSampleTimeEXT* gazeSampleTime) const;
        XrSpaceLocationFlags getHmdPose(XrTime time, XrPosef& pose, XrSpaceVelocity* velocity) const;
        XrSpaceLocationFlags getControllerPose(int side, XrTime time, XrPosef& pose, XrSpaceVelocity* velocity) const;
        XrSpaceLocationFlags getEyeTrackerPose(XrTime time, XrPosef& pose, XrEyeGazeSampleTimeEXT* sampleTime) const;

        // eye_tracking.cpp
        bool getEyeGaze(XrTime time, bool getStateOnly, XrVector3f& unitVector, XrTime& sampleTime) const;

        // frame.cpp
        void asyncSubmissionThread();
        void waitForAsyncSubmissionIdle(bool doRunningStart = false);

        // d3d11_native.cpp
        XrResult initializeD3D11(const XrGraphicsBindingD3D11KHR& d3dBindings);
        void cleanupD3D11();
        void initializeSubmissionDevice(const std::string& appGraphicsApi);
        void initializeSubmissionResources();
        void cleanupSubmissionDevice();
        std::vector<HANDLE> getSwapchainImages(Swapchain& xrSwapchain);
        XrResult getSwapchainImagesD3D11(Swapchain& xrSwapchain, XrSwapchainImageD3D11KHR* d3d11Images, uint32_t count);
        void prepareAndCommitSwapchainImage(Swapchain& xrSwapchain,
                                            uint32_t layerIndex,
                                            uint32_t slice,
                                            XrCompositionLayerFlags compositionFlags,
                                            std::set<std::pair<ovrTextureSwapChain, uint32_t>>& committed);
        void ensureSwapchainSliceResources(Swapchain& xrSwapchain, uint32_t slice) const;
        void ensureSwapchainIntermediateResources(Swapchain& xrSwapchain) const;
        void flushD3D11Context();
        void flushSubmissionContext();
        void serializeD3D11Frame();
        void waitOnSubmissionDevice();

        // d3d12_interop.cpp
        XrResult initializeD3D12(const XrGraphicsBindingD3D12KHR& d3dBindings);
        void cleanupD3D12();
        bool isD3D12Session() const;
        XrResult getSwapchainImagesD3D12(Swapchain& xrSwapchain, XrSwapchainImageD3D12KHR* d3d12Images, uint32_t count);
        void flushD3D12CommandQueue();
        void serializeD3D12Frame();

        // vulkan_interop.cpp
        XrResult initializeVulkan(const XrGraphicsBindingVulkanKHR& vkBindings);
        void initializeVulkanDispatch(VkInstance instance);
        void cleanupVulkan();
        bool isVulkanSession() const;
        XrResult getSwapchainImagesVulkan(Swapchain& xrSwapchain, XrSwapchainImageVulkanKHR* vkImages, uint32_t count);
        void cleanupSwapchainImagesVulkan(Swapchain& xrSwapchain);
        void flushVulkanCommandQueue();
        void serializeVulkanFrame();

        // opengl_interop.cpp
        XrResult initializeOpenGL(const XrGraphicsBindingOpenGLWin32KHR& glBindings);
        void initializeOpenGLDispatch();
        void cleanupOpenGL();
        bool isOpenGLSession() const;
        XrResult getSwapchainImagesOpenGL(Swapchain& xrSwapchain, XrSwapchainImageOpenGLKHR* glImages, uint32_t count);
        void cleanupSwapchainImagesOpenGL(Swapchain& xrSwapchain);
        void flushOpenGLContext();
        void serializeOpenGLFrame();

        // visibility_mask.cpp
        void convertSteamVRToOpenXRHiddenMesh(const ovrFovPort& fov, XrVector2f* vertices, uint32_t count) const;

        // mirror_window.cpp
        void createMirrorWindow();
        void updateMirrorWindow(bool preferSRGB = false);
        LRESULT CALLBACK mirrorWindowProc(HWND hwnd, UINT msg, WPARAM wParam, LPARAM lParam);
        friend LRESULT CALLBACK wndProcWrapper(HWND hwnd, UINT msg, WPARAM wParam, LPARAM lParam);

        // Instance & OVR state.
        bool m_isOVRLoaded{false};
        bool m_useOculusRuntime{false};
        ovrSession m_ovrSession{nullptr};
        bool m_instanceCreated{false};
        bool m_systemCreated{false};
        std::vector<Extension> m_extensionsTable;
        bool m_graphicsRequirementQueried{false};
        LUID m_adapterLuid{};
        float m_displayRefreshRate{0};
        double m_idealFrameDuration{0};
        double m_predictedFrameDuration{0};
        ovrHmdDesc m_cachedHmdInfo{};
        ovrEyeRenderDesc m_cachedEyeInfo[xr::StereoView::Count]{};
        mutable std::optional<float> m_lastKnownFloorHeight;
        LARGE_INTEGER m_qpcFrequency{};
        double m_ovrTimeFromQpcTimeOffset{0};
        XrPath m_stringIndex{0};
        using MappingFunction = std::function<bool(const Action&, XrPath, ActionSource&)>;
        using CheckValidPathFunction = std::function<bool(const std::string&)>;
        std::map<std::pair<std::string, std::string>, MappingFunction> m_controllerMappingTable;
        std::map<std::string, CheckValidPathFunction> m_controllerValidPathsTable;
        wil::unique_registry_watcher m_registryWatcher;
        bool m_loggedResolution{false};
        std::string m_applicationName;
        std::string m_exeName;
        bool m_useApplicationDeviceForSubmission{true};
        EyeTracking m_eyeTrackingType{EyeTracking::None};
        wil::unique_handle m_bodyStateFile;
<<<<<<< HEAD
        BodyTracking::BodyStateV1* m_faceState{nullptr};
        BodyTracking::BodyStateV2* m_handJointsState{nullptr};
=======
        BodyTracking::BodyStateV2* m_bodyState{nullptr};
>>>>>>> 2b5fb21c
        bool m_isOculusXrPlugin{false};
        bool m_isConformanceTest{false};
        bool m_isLowVideoMemorySystem{false};
        ovrTextureSwapChain m_headlessSwapchain{nullptr};

        // Session state.
        bool m_isHeadless{false};
        ComPtr<ID3D11Device5> m_ovrSubmissionDevice;
        ComPtr<ID3D11DeviceContext4> m_ovrSubmissionContext;
        ComPtr<ID3DDeviceContextState> m_ovrSubmissionContextState;
        ComPtr<ID3D11Fence> m_ovrSubmissionFence;
        wil::unique_handle m_eventForSubmissionFence;
        bool m_syncGpuWorkInEndFrame{false};
        ComPtr<ID3D11ComputeShader> m_alphaCorrectShader[2];
        ComPtr<IDXGISwapChain1> m_dxgiSwapchain;
        bool m_sessionCreated{false};
        XrSessionState m_sessionState{XR_SESSION_STATE_UNKNOWN};
        std::deque<std::pair<XrSessionState, double>> m_sessionEventQueue;
        ovrSessionStatus m_hmdStatus{};
        bool m_sessionBegun{false};
        bool m_sessionLossPending{false};
        bool m_sessionStopping{false};
        bool m_sessionExiting{false};
        XrFovf m_cachedEyeFov[xr::StereoView::Count];
        std::mutex m_actionsAndSpacesMutex;
        std::map<XrPath, std::string> m_strings; // protected by actionsAndSpacesMutex
        std::set<XrActionSet> m_actionSets;
        std::set<XrActionSet> m_activeActionSets;
        std::set<XrAction> m_actions;
        std::set<XrAction> m_actionsForCleanup;
        std::mutex m_handTrackersMutex;
        std::set<XrHandTrackerEXT> m_handTrackers;
        std::set<XrSpace> m_spaces;
        std::mutex m_bodyTrackersMutex;
        std::set<XrEyeTrackerFB> m_eyeTrackers;
        std::set<XrFaceTrackerFB> m_faceTrackers;
        std::set<XrFaceTracker2FB> m_faceTrackers2;
        std::set<XrBodyTrackerFB> m_bodyTrackers;
        Space* m_originSpace{nullptr};
        Space* m_viewSpace{nullptr};
        std::map<std::string, std::vector<XrActionSuggestedBinding>> m_suggestedBindings;
        bool m_isControllerActive[xr::Side::Count]{false, false};
        std::string m_cachedControllerType[xr::Side::Count];
        XrPosef m_controllerAimOffset{xr::math::Pose::Identity()};
        XrPosef m_controllerGripOffset{xr::math::Pose::Identity()};
        XrPosef m_controllerPalmOffset{xr::math::Pose::Identity()};
        XrPosef m_controllerAimPose[xr::Side::Count];
        XrPosef m_controllerGripPose[xr::Side::Count];
        XrPosef m_controllerPalmPose[xr::Side::Count];
        bool m_quirkedControllerPoses{false};
        std::string m_localizedControllerType[xr::Side::Count];
        XrPath m_currentInteractionProfile[xr::Side::Count]{XR_NULL_PATH, XR_NULL_PATH};
        bool m_currentInteractionProfileDirty{false};
        Haptic m_currentVibration[xr::Side::Count];
        bool m_useRunningStart{true};

        // Swapchains and other graphics stuff.
        std::mutex m_swapchainsMutex;
        std::set<XrSwapchain> m_swapchains;

        // Mirror window.
        bool m_useMirrorWindow{false};
        std::mutex m_mirrorWindowMutex;
        HWND m_mirrorWindowHwnd{nullptr};
        bool m_mirrorWindowReady{false};
        std::thread m_mirrorWindowThread;
        ComPtr<IDXGISwapChain1> m_mirrorWindowSwapchain;
        ovrMirrorTexture m_ovrMirrorSwapChain{nullptr};
        ComPtr<ID3D11Texture2D> m_mirrorTexture;

        // Async submittion thread.
        bool m_useAsyncSubmission{false};
        bool m_needStartAsyncSubmissionThread{false};
        bool m_terminateAsyncThread{false};
        std::thread m_asyncSubmissionThread;
        std::mutex m_asyncSubmissionMutex;
        std::condition_variable m_asyncSubmissionCondVar;
        std::vector<ovrLayer_Union> m_layersForAsyncSubmission;
        std::chrono::high_resolution_clock::time_point m_lastWaitToBeginFrameTime{};

        // Graphics API interop.
        ComPtr<ID3D11Device5> m_d3d11Device;
        ComPtr<ID3D11DeviceContext4> m_d3d11Context;
        ComPtr<ID3DDeviceContextState> m_d3d11ContextState;
        ComPtr<ID3D12Device> m_d3d12Device;
        ComPtr<ID3D12CommandQueue> m_d3d12CommandQueue;
        ComPtr<ID3D12CommandAllocator> m_d3d12CommandAllocator;
        ComPtr<ID3D12GraphicsCommandList> m_d3d12CommandList;
        VkInstance m_vkBootstrapInstance{VK_NULL_HANDLE};
        VkPhysicalDevice m_vkBootstrapPhysicalDevice{VK_NULL_HANDLE};
        VkInstance m_vkInstance{VK_NULL_HANDLE};
        VkDevice m_vkDevice{VK_NULL_HANDLE};
        VkCommandPool m_vkCmdPool{VK_NULL_HANDLE};
        VkCommandBuffer m_vkCmdBuffer{VK_NULL_HANDLE};
        // Pointers in the dispatcher must be initialized in initializeVulkanDispatch().
        VulkanDispatch m_vkDispatch;
        std::optional<VkAllocationCallbacks> m_vkAllocator;
        VkPhysicalDevice m_vkPhysicalDevice{VK_NULL_HANDLE};
        VkPhysicalDeviceMemoryProperties m_vkMemoryProperties;
        VkQueue m_vkQueue{VK_NULL_HANDLE};
        GlContext m_glContext{};
        // Pointers in the dispatcher must be initialized in initializeOpenGLDispatch().
        GlDispatch m_glDispatch;

        ComPtr<ID3D11Fence> m_d3d11Fence;
        ComPtr<ID3D12Fence> m_d3d12Fence;
        VkSemaphore m_vkTimelineSemaphore{VK_NULL_HANDLE};
        GLuint m_glSemaphore{0};
        UINT64 m_fenceValue{0};

        // Due to Vulkan semaphore transference rules(?) it looks like we may not be able to both signal and wait on an
        // imported semaphore. Use a separate fence for host-side flushes.
        VkFence m_vkFenceForFlush{VK_NULL_HANDLE};

        // Workaround: the AMD driver does not seem to like closing the handle for the shared fence when using
        // OpenGL. We keep it alive for the whole session.
        wil::shared_handle m_fenceHandleForAMDWorkaround;

        // Common resources needed for sRGB color conversion.
        ComPtr<ID3D11SamplerState> m_linearClampSampler;
        ComPtr<ID3D11RasterizerState> m_noDepthRasterizer;
        ComPtr<ID3D11VertexShader> m_fullQuadVS;
        ComPtr<ID3D11PixelShader> m_colorConversionPS;

        // Frame state.
        std::mutex m_frameMutex;
        std::condition_variable m_frameCondVar;
        uint64_t m_frameWaited{0};
        uint64_t m_frameBegun{0};
        uint64_t m_frameCompleted{0};
        uint64_t m_lastCpuFrameTimeUs{0};
        uint64_t m_lastGpuFrameTimeUs{0};
        ovrInputState m_cachedInputState;
        XrTime m_lastPredictedDisplayTime{0};
        mutable std::optional<XrPosef> m_lastValidHmdPose;

        // Statistics.
        double m_sessionStartTime{0.0};
        uint64_t m_sessionTotalFrameCount{0};
        std::deque<double> m_frameTimes;
        CpuTimer m_frameTimerApp;
        CpuTimer m_renderTimerApp;
        static constexpr uint32_t k_numGpuTimers = 3;
        std::unique_ptr<ITimer> m_gpuTimerApp[k_numGpuTimers];
        std::unique_ptr<ITimer> m_gpuTimerPrecomposition[k_numGpuTimers];
        uint32_t m_currentTimerIndex{0};
    };

    // Singleton accessor.
    OpenXrApi* GetInstance();

    // A function to reset (delete) the singleton.
    void ResetInstance();

    extern std::filesystem::path dllHome;
    extern std::filesystem::path programData;

} // namespace virtualdesktop_openxr<|MERGE_RESOLUTION|>--- conflicted
+++ resolved
@@ -67,22 +67,6 @@
             Vector3 LinearVelocity;
         };
 
-<<<<<<< HEAD
-        struct BodyJointLocation {
-            ULONG LocationFlags;
-            Pose Pose;
-        };
-
-        struct SkeletonJoint {
-            int Joint;
-            int ParentJoint;
-            Pose Pose;
-        };
-
-        static constexpr int ExpressionCount = 63;
-        static_assert(ExpressionCount == XR_FACE_EXPRESSION_COUNT_FB);
-        static constexpr int ExpressionCount2 = 70;
-=======
         struct SkeletonJoint {
             int32_t Joint;
             int32_t ParentJoint;
@@ -91,22 +75,14 @@
 
         static constexpr int ExpressionCount = 70;
         static_assert(ExpressionCount == XR_FACE_EXPRESSION2_COUNT_FB);
->>>>>>> 2b5fb21c
         static constexpr int ConfidenceCount = 2;
         static_assert(ConfidenceCount == XR_FACE_CONFIDENCE_COUNT_FB);
         static constexpr int HandJointCount = 26;
         static_assert(HandJointCount == XR_HAND_JOINT_COUNT_EXT);
-<<<<<<< HEAD
-        static constexpr int BodyJointCount = 84;
-
-        // Older version of the struct, without the hand tracking.
-        struct BodyStateV1 {
-=======
         static constexpr int BodyJointCount = 70;
         static_assert(BodyJointCount == XR_BODY_JOINT_COUNT_FB);
 
         struct BodyStateV2 {
->>>>>>> 2b5fb21c
             uint8_t FaceIsValid;
             uint8_t IsEyeFollowingBlendshapesValid;
             float ExpressionWeights[ExpressionCount];
@@ -126,50 +102,6 @@
             FingerJointState RightHandJointStates[HandJointCount];
         };
 
-<<<<<<< HEAD
-        struct BodyStateV2 {
-            uint8_t FaceIsValid;
-            uint8_t IsEyeFollowingBlendshapesValid;
-            float ExpressionWeights[ExpressionCount];
-            float ExpressionConfidences[ConfidenceCount];
-            uint8_t LeftEyeIsValid;
-            uint8_t RightEyeIsValid;
-            Pose LeftEyePose;
-            Pose RightEyePose;
-            float LeftEyeConfidence;
-            float RightEyeConfidence;
-
-            uint8_t HandTrackingActive;
-            uint8_t LeftHandActive;
-            uint8_t RightHandActive;
-            FingerJointState LeftHandJointStates[HandJointCount];
-            FingerJointState RightHandJointStates[HandJointCount];
-
-            uint8_t BodyTrackingActive;
-            uint8_t BodyTrackingCalibrated;
-            uint8_t BodyTrackingHighFidelity;
-            float BodyTrackingConfidence;
-            BodyJointLocation BodyJoints[BodyJointCount];
-            SkeletonJoint SkeletonJoints[BodyJointCount];
-            int SkeletonChangedCount;
-        };
-
-        static_assert(offsetof(BodyStateV2, FaceIsValid) == offsetof(BodyStateV1, FaceIsValid));
-        static_assert(offsetof(BodyStateV2, IsEyeFollowingBlendshapesValid) ==
-                      offsetof(BodyStateV1, IsEyeFollowingBlendshapesValid));
-        static_assert(offsetof(BodyStateV2, ExpressionWeights) == offsetof(BodyStateV1, ExpressionWeights));
-        static_assert(offsetof(BodyStateV2, ExpressionConfidences) == offsetof(BodyStateV1, ExpressionConfidences));
-        static_assert(offsetof(BodyStateV2, LeftEyeIsValid) == offsetof(BodyStateV1, LeftEyeIsValid));
-        static_assert(offsetof(BodyStateV2, RightEyeIsValid) == offsetof(BodyStateV1, RightEyeIsValid));
-        static_assert(offsetof(BodyStateV2, FaceIsValid) == offsetof(BodyStateV1, FaceIsValid));
-        static_assert(offsetof(BodyStateV2, FaceIsValid) == offsetof(BodyStateV1, FaceIsValid));
-        static_assert(offsetof(BodyStateV2, LeftEyePose) == offsetof(BodyStateV1, LeftEyePose));
-        static_assert(offsetof(BodyStateV2, RightEyePose) == offsetof(BodyStateV1, RightEyePose));
-        static_assert(offsetof(BodyStateV2, LeftEyeConfidence) == offsetof(BodyStateV1, LeftEyeConfidence));
-        static_assert(offsetof(BodyStateV2, RightEyeConfidence) == offsetof(BodyStateV1, RightEyeConfidence));
-
-=======
->>>>>>> 2b5fb21c
     } // namespace BodyTracking
 
     // This class implements all APIs that the runtime supports.
@@ -540,11 +472,7 @@
         void enterVisibleMode();
         bool ensureOVRSession();
         void initializeSystem();
-<<<<<<< HEAD
-        void initializeFaceTrackingMmf();
-=======
         void initializeBodyTrackingMmf();
->>>>>>> 2b5fb21c
 
         // session.cpp
         void updateSessionState(bool forceSendEvent = false);
@@ -677,12 +605,7 @@
         bool m_useApplicationDeviceForSubmission{true};
         EyeTracking m_eyeTrackingType{EyeTracking::None};
         wil::unique_handle m_bodyStateFile;
-<<<<<<< HEAD
-        BodyTracking::BodyStateV1* m_faceState{nullptr};
-        BodyTracking::BodyStateV2* m_handJointsState{nullptr};
-=======
         BodyTracking::BodyStateV2* m_bodyState{nullptr};
->>>>>>> 2b5fb21c
         bool m_isOculusXrPlugin{false};
         bool m_isConformanceTest{false};
         bool m_isLowVideoMemorySystem{false};
